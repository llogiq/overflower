--- conflicted
+++ resolved
@@ -13,11 +13,8 @@
 cache: cargo
 sudo: false
 script: |
-<<<<<<< HEAD
+  curl -sSL https://raw.githubusercontent.com/carllerche/travis-rust-matrix/master/test | bash
   pushd support
   cargo test
   popd
-=======
-  curl -sSL https://raw.githubusercontent.com/carllerche/travis-rust-matrix/master/test | bash
->>>>>>> e7e83aeb
   cargo test && cargo test --release